//
//  DiscoverView.swift
//  Playground
//
//  Created by José Antonio Arellano Mendoza on 22/07/25.
//

import SwiftUI

struct DiscoverView: View {
  @State private var viewModel = ViewModel()
  
  @State private var selection = 0
  
  var body: some View {
    NavigationStack {
      VStack {
        pickerView
        switch self.selection {
        case 0:
          TapView()
        case 1:
<<<<<<< HEAD
          SwipeView()
=======
          ListView()
>>>>>>> 9722799d
        case 2:
          MediaView()
        case 3:
          InputsView()
        case 4:
          Text("Chat")
        default:
          EmptyView()
        }
        Spacer()
      }
      .navigationTitle("Discover")
    }
    
    /*NavigationSplitView {
      // Sidebar
      List(selection: $viewModel.selectedItem) {
        ForEach(viewModel.items) { item in
          NavigationLink(value: item.id) {
            Label(item.name, systemImage: item.icon)
          }
        }
      }
      .navigationTitle("Discover")
    } detail: {
      // Detail view
      if let selectedItemId = viewModel.selectedItem,
         let selectedItem = viewModel.items.first(where: { $0.id == selectedItemId }) {
        selectedItem.view
          .navigationTitle(selectedItem.name)
      } else {
        ContentUnavailableView(
          "Select an item",
          systemImage: "sidebar.left",
          description: Text("Choose an item from the sidebar to see its content")
        )
      }
    }*/
  }
  
  var pickerView: some View {
    Picker("", selection: $selection) {
      Text("Tap").tag(0)
      Text("Swipe").tag(1)
      Text("Media").tag(2)
      Text("Text").tag(3)
      Text("Chat").tag(4)
    }
    .pickerStyle(.segmented)
    .padding(.horizontal)
  }
  
}<|MERGE_RESOLUTION|>--- conflicted
+++ resolved
@@ -20,11 +20,7 @@
         case 0:
           TapView()
         case 1:
-<<<<<<< HEAD
           SwipeView()
-=======
-          ListView()
->>>>>>> 9722799d
         case 2:
           MediaView()
         case 3:
