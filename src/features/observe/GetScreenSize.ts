--- conflicted
+++ resolved
@@ -1,10 +1,6 @@
-<<<<<<< HEAD
-import { AdbUtils } from "../../utils/adb";
+import { AdbUtils } from "../../utils/android-cmdline-tools/adb";
 import { IdbUtils } from "../../utils/idb";
 import { DeviceDetection } from "../../utils/deviceDetection";
-=======
-import { AdbUtils } from "../../utils/android-cmdline-tools/adb";
->>>>>>> 82892df5
 import { logger } from "../../utils/logger";
 import { BootedDevice, ExecResult, ScreenSize } from "../../models";
 import * as fs from "fs";
@@ -13,12 +9,8 @@
 
 export class GetScreenSize {
   private adb: AdbUtils;
-<<<<<<< HEAD
   private idb: IdbUtils;
-  private readonly deviceId: string;
-=======
   private readonly device: BootedDevice;
->>>>>>> 82892df5
   private static memoryCache = new Map<string, ScreenSize>();
   private static cacheDir = path.join(process.cwd(), ".cache", "screen-size");
 
@@ -28,16 +20,10 @@
    * @param adb - Optional AdbUtils instance for testing
    * @param idb - Optional IdbUtils instance for testing
    */
-<<<<<<< HEAD
-  constructor(deviceId: string, adb: AdbUtils | null = null, idb: IdbUtils | null = null) {
-    this.deviceId = deviceId;
-    this.adb = adb || new AdbUtils(deviceId);
-    this.idb = idb || new IdbUtils(deviceId);
-=======
-  constructor(device: BootedDevice, adb: AdbUtils | null = null) {
+  constructor(device: BootedDevice, adb: AdbUtils | null = null, idb: IdbUtils | null = null) {
     this.device = device;
     this.adb = adb || new AdbUtils(device);
->>>>>>> 82892df5
+    this.idb = idb || new IdbUtils(deviceId);
   }
 
   /**
@@ -302,11 +288,10 @@
         // iOS device - use idb to get screen size
         return await this.getiOSScreenSize(dumpsysResult);
       } else {
-        // Android device - use adb to get screen size
-        return await this.getAndroidScreenSize(dumpsysResult);
-      }
-<<<<<<< HEAD
-=======
+        // Get dumpsys result if not provided
+        const dumpsysOutput = await this.adb.executeCommand("shell dumpsys window");
+        rotation = await this.detectDeviceRotation(dumpsysOutput);
+      }
 
       const screenSize = this.adjustDimensionsForRotation(physicalWidth, physicalHeight, rotation);
 
@@ -316,7 +301,6 @@
 
       logger.debug(`Screen size computed and cached for device: ${this.device.deviceId}`);
       return screenSize;
->>>>>>> 82892df5
     } catch (err) {
       throw new Error(`Failed to get screen size: ${err instanceof Error ? err.message : String(err)}`);
     }
